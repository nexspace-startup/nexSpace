// src/components/workspace/WorkspacePanel.tsx
import React, { useEffect, useRef, useState } from "react";
import { useUIStore } from "../stores/uiStore";
import { useWorkspaceStore, type Workspace } from "../stores/workspaceStore";
import WorkspaceTile from "./WorkspaceTile";
import minimiseIcon from "../assets/minimise_icon.svg";
import maximiseIcon from "../assets/maximise_icon.svg";
// import { api } from "../services/httpService";
import { inviteUser } from "../services/dashboardService";
import type { InviteUserRequest } from "../services/dashboardService";
import { toast } from "../stores/toastStore";
import { WorkspaceRoleConstant, type WorkSpaceRole } from "../constants/enums";
<<<<<<< HEAD
import WorkspaceImg from '../assets/Workspace.png'
import deleteIcon from '../assets/delete_vector.svg'
import copyIcon from '../assets/copy.svg'
import addUserIcon from '../assets/user_add.svg'
import editIcon from '../assets/edit_icon.svg'
import { AuthService } from "../services/authService";
=======
import type { ApiEnvelope } from "../types/api";
import { firstApiError, isApiSuccess } from "../types/api";
>>>>>>> e378224e
function initialsFrom(name: string): string {
  const parts = name?.trim().split(/\s+/).slice(0, 2) ?? [];
  return parts.map((p) => p?.[0]?.toUpperCase() ?? "").join("") || "W";
}

type WorkspaceInvitee = {
  id: string;
  name: string;
  email: string;
  initials: string;
  avatar?: string | null;
};

type UserSearchPayload = {
  userList: Array<{ id: string; name: string; email: string; avatar?: string | null }>;
};

type InviteContext = "existing" | "new" | null;

const PANEL_WIDTH = 230;
const PANEL_EXTRA_MAX = 50;

const WorkspacePanel: React.FC = () => {
  const workspaces = useWorkspaceStore((s) => s.workspaces);
  const activeId = useWorkspaceStore((s) => s.activeWorkspaceId);
  const setActive = useWorkspaceStore((s) => s.setActiveWorkspace);
  const createWorkspace = useWorkspaceStore((s) => s.createWorkspace);
  const deleteWorkspace = useWorkspaceStore((s) => s.deleteWorkspace);
<<<<<<< HEAD
  const updateWorkSpace = useWorkspaceStore((s) => s.updateWorkspace);
  const fetchWorkSpace = useWorkspaceStore((s) => s.fetchWorkspaces)
  const [createdWorkSpaceId, setcreatedWorkSpaceId] = useState<Workspace>();
  const [InviteType, setInviteType] = useState(0)
  // NEW: search results (for invite step)
  const [searchResults, setSearchResults] = useState<any[]>([]);
=======
  const [createdWorkspace, setCreatedWorkspace] = useState<Workspace | null>(null);
  const [inviteContext, setInviteContext] = useState<InviteContext>(null);
  const [searchResults, setSearchResults] = useState<WorkspaceInvitee[]>([]);
>>>>>>> e378224e

  const isOpen = useUIStore((s) => s.isWorkspacePanelOpen);
  const toggle = useUIStore((s) => s.toggleWorkspacePanel);
  // const [inviteeWorkSpace, setinviteeWorkSpace] = useState("");
  const [extraWidth, setExtraWidth] = useState(0);
  const [dragging, setDragging] = useState(false);

  // Options flyout
  const [optionsFor, setOptionsFor] = useState<{
    id: string;
    name: string;
    anchorRect: DOMRect;
    role: WorkSpaceRole
  } | null>(null);

  // Delete modal
  const [deleteTarget, setDeleteTarget] = useState<{ id: string; name: string } | null>(null);
<<<<<<< HEAD
  const [editTarget, setEditTarget] = useState<{ id: string; name: string } | null>(null);
  const [panelInvite, setPanelInvite] = useState<{ id: string, name: string } | null>(null)
=======
  const [panelInvite, setPanelInvite] = useState<{ id: string; name: string } | null>(null);
>>>>>>> e378224e
  const [deleting, setDeleting] = useState(false);

  // Create / Invite modal
  const [createOpen, setCreateOpen] = useState(false);
  const [workspaceName, setWorkspaceName] = useState("");
  const [creating, setCreating] = useState(false);
  const [createStep, setCreateStep] = useState<1 | 2 | 3>(1);

  // Invite step
  const [inviteInput, setInviteInput] = useState("");
  // CHANGED: invited holds user objects so we can show initials, name, email
  const [invited, setInvited] = useState<WorkspaceInvitee[]>([]);

  const dragStartX = useRef(0);
  const dragStartExtra = useRef(0);

  // Scroll (shared for all scrollable lists to toggle the 'scrolling' class)
  const listRef = useRef<HTMLDivElement | null>(null);
  const scrollTimer = useRef<number | null>(null);
  const [scrolling, setScrolling] = useState(false);
  // NEW: to check if current input is a valid email from searchResults
  const [isValidEmail, setIsValidEmail] = useState(false);
  const handleAnyScroll = () => {
    if (!scrolling) setScrolling(true);
    if (scrollTimer.current) window.clearTimeout(scrollTimer.current);
    scrollTimer.current = window.setTimeout(() => setScrolling(false), 800);
  };

  // Resize
  useEffect(() => {
    if (!dragging) return;
    const onMove = (e: MouseEvent) => {
      const dx = e.clientX - dragStartX.current;
      const next = Math.min(PANEL_EXTRA_MAX, Math.max(0, dragStartExtra.current + dx));
      setExtraWidth(next);
    };
    const onUp = () => setDragging(false);
    window.addEventListener("mousemove", onMove);
    window.addEventListener("mouseup", onUp, { once: true });
    return () => {
      window.removeEventListener("mousemove", onMove);
      window.removeEventListener("mouseup", onUp);
    };
  }, [dragging]);

  useEffect(() => {
    if (dragging) {
      const prev = document.body.style.cursor;
      document.body.style.cursor = "ew-resize";
      return () => {
        document.body.style.cursor = prev;
      };
    }
  }, [dragging]);

  // Actions
  const handleInvite = (id: string, name: string) => {
<<<<<<< HEAD
    console.log("Invite members for workspace:", id, name);
    setPanelInvite({ id, name })
    setCreateOpen(true)
    setCreateStep(2)
    setInviteType(2)
    setOptionsFor(null)
  };

  const handleEdit = (id: string, name: string) => {
    setEditTarget({ id, name })
    setCreateOpen(true)
    setCreateStep(3)
=======
    setPanelInvite({ id, name });
    setCreatedWorkspace(null);
    setInviteContext("existing");
    setCreateOpen(true);
    setCreateStep(2);
  };

  const handleEdit = () => {
>>>>>>> e378224e
    setOptionsFor(null);
    setWorkspaceName(name)
  };

  const handleDelete = (id: string, name: string) => {
    setOptionsFor(null);
    setDeleteTarget({ id, name });
  };

  const confirmDelete = async () => {
    if (!deleteTarget) return;
    try {
      setDeleting(true);
      await deleteWorkspace(deleteTarget.id);
      setDeleteTarget(null);
    } catch (err) {
      console.error("Failed to delete workspace:", err);
    } finally {
      setDeleting(false);
    }
  };

<<<<<<< HEAD
  const confirmCreateUpdate = async (type: number) => {
    console.log(optionsFor)
    console.log(WorkspaceRoleConstant)
    if (!workspaceName.trim()) return;
    try {
      setCreating(true);
      const res = type == 1 ? await createWorkspace(workspaceName.trim()) :
        type == 2 && editTarget?.id && editTarget?.name ? await updateWorkSpace(editTarget?.id, workspaceName.trim()) : ""
      if (res) {
        if (type == 1) {
          setWorkspaceName(res.name); setCreateStep(2); setInviteInput(""); setSearchResults([]); setInvited([]); setInviteType(1)
        } else if (type == 2) {
          setCreateOpen(false); setWorkspaceName("")
        }
        fetchWorkSpace()
=======
  const confirmCreate = async () => {
    const trimmedName = workspaceName.trim();
    if (!trimmedName) return;

    try {
      setCreating(true);
      const workspace = await createWorkspace(trimmedName);
      if (workspace) {
        setCreatedWorkspace(workspace);
        setPanelInvite({ id: workspace.id, name: workspace.name });
        setWorkspaceName("");
        setCreateStep(2);
        setInviteInput("");
        setSearchResults([]);
        setInvited([]);
        setInviteContext("new");
>>>>>>> e378224e
      } else {
        toast.error(`Failed to create workspace "${trimmedName}"`);
      }
    } catch (err) {
      console.error("Failed to create workspace:", err);
      toast.error("Unable to create workspace");
    } finally {
      setCreating(false);
    }
  };
  // const handleInviteMember = async () => {
  //   debugger
  //   console.log(inviteInput, isValidEmail)
  //   if (!inviteInput.trim() || !isValidEmail) return;
  //   setIsValidEmail(true);
  //   console.log(inviteInput)
  //   const res = await AuthService.checkEmail(inviteInput)
  //   console.log(res)
  //   if (res) {
  //     const matchedUser =
  //       searchResults.find((u: any) => u.email === inviteInput.trim()) ||
  //       invited.find((u: any) => u.email === inviteInput.trim());
  //     console.log(matchedUser)
  //     if (matchedUser && !invited.find((u: any) => u.email === matchedUser.email)) {
  //       const res = await inviteUser({ email: inviteInput, workspaceUid: InviteType == 2 ? panelInvite?.id : InviteType == 1 ? createdWorkSpaceId?.id : null })
  //       res ? setInvited((prev) => [...prev, matchedUser]) : null
  //     } else {
  //       toast.warning("User already invited")
  //     }
  //     setInviteInput("");
  //     setSearchResults([]);
  //     setIsValidEmail(false);
  //   } else {
  //     toast.warning("User does not exist")
  //   }
  // };
  const handleInviteMember = async () => {
<<<<<<< HEAD
    debugger
    console.log(panelInvite)
    console.log(createdWorkSpaceId)
    console.log(searchResults)
    console.log(inviteInput, isValidEmail)
    // if (!inviteInput.trim() || !isValidEmail) return;
    const res = await AuthService.checkEmail(inviteInput)
    console.log(res)
    if (!res) {
      toast.warning(inviteInput + " does not exist")
    } else {
      const res = await inviteUser({ email: inviteInput, workspaceUid: InviteType == 2 ? panelInvite?.id : InviteType == 1 ? createdWorkSpaceId?.id : null })
      res ? [
        setInvited((prev) => [...prev, inviteInput]),
        toast.success("User Invited"),
        setInviteInput(""),
        setIsValidEmail(false)] : null
      console.log(invited)
      return invited

    }
    // const matchedUser =
    //   searchResults.find((u: any) => u.email === inviteInput.trim()) ||
    //   invited.find((u: any) => u.email === inviteInput.trim());
    // console.log(matchedUser)
    // if (matchedUser && !invited.find((u: any) => u.email === matchedUser.email)) {
    //   const res = await inviteUser({ email: inviteInput, workspaceUid: InviteType == 2 ? panelInvite?.id : InviteType == 1 ? createdWorkSpaceId?.id : null })
    //   res ? setInvited((prev) => [...prev, matchedUser]) : null
    // } else {
    //   toast.warning("User already invited")
    // }
    // setInviteInput("");
    // setSearchResults([]);
    // setIsValidEmail(false);
=======
    const trimmed = inviteInput.trim();
    if (!trimmed || !isValidEmail) return;

    const matchedUser =
      searchResults.find((user) => user.email === trimmed) ??
      invited.find((user) => user.email === trimmed);

    if (!matchedUser) {
      toast.error("Select a valid teammate to invite");
      return;
    }

    if (invited.some((user) => user.email === matchedUser.email)) {
      toast.warning("User already invited");
      setInviteInput("");
      setSearchResults([]);
      setIsValidEmail(false);
      return;
    }

    const workspaceUid =
      inviteContext === "existing"
        ? panelInvite?.id ?? null
        : inviteContext === "new"
        ? createdWorkspace?.id ?? null
        : null;

    if (!workspaceUid) {
      toast.error("Choose a workspace before inviting members");
      return;
    }

    const request: InviteUserRequest = { email: trimmed, workspaceUid };

    try {
      const response = await inviteUser(request);
      if (!response) {
        toast.error("Unable to send invitation");
        return;
      }

      setInvited((prev) => [...prev, matchedUser]);
      toast.success(`Invitation sent to ${matchedUser.email}`);
    } catch (error) {
      console.error("Failed to invite member:", error);
      toast.error("Unable to send invitation");
    } finally {
      setInviteInput("");
      setSearchResults([]);
      setIsValidEmail(false);
    }
>>>>>>> e378224e
  };


  // API call on typing
  // API call on typing
  const handleInviteInputChange = async (e: React.ChangeEvent<HTMLInputElement>) => {
    const value = e.target.value;
    setInviteInput(value);

<<<<<<< HEAD
    // if (value.trim()) {
    //   try {
    //     const res = await api.get(`/auth/searchAll?q=${value.trim()}`);
    //     const users =
    //       res?.data?.data?.userList?.map((s: any) => ({
    //         ...s,
    //         initials: initialsFrom(s.name),
    //       })) ?? [];
    //     setSearchResults(users);

    //     // check if typed value matches any email from results
    //     const match = users.some((u: any) => u.email === value.trim());
    //     console.log(match)
    //     setIsValidEmail(match);
    //   } catch (err) {
    //     console.error("Search API error:", err);
    //     setSearchResults([]);
    //     setIsValidEmail(false);
    //   }
    // } else {
    //   setSearchResults([]);
    //   setIsValidEmail(false);
    // }
=======
    const trimmed = value.trim();
    if (!trimmed) {
      setSearchResults([]);
      setIsValidEmail(false);
      return;
    }

    try {
      const { data } = await api.get<ApiEnvelope<UserSearchPayload>>("/auth/searchAll", {
        params: { q: trimmed },
        withCredentials: true,
      });

      if (!isApiSuccess(data)) {
        const message = firstApiError(data) ?? "Unable to search teammates";
        toast.error(message);
        setSearchResults([]);
        setIsValidEmail(false);
        return;
      }

      const users: WorkspaceInvitee[] = data.data.userList.map((candidate) => ({
        id: candidate.id,
        name: candidate.name,
        email: candidate.email,
        avatar: candidate.avatar,
        initials: initialsFrom(candidate.name),
      }));

      setSearchResults(users);
      setIsValidEmail(users.some((user) => user.email === trimmed));
    } catch (error) {
      console.error("Search API error:", error);
      toast.error("Unable to search teammates");
      setSearchResults([]);
      setIsValidEmail(false);
    }
>>>>>>> e378224e
  };


  // Add a user from search results to input (only email)
  const handleSelectUser = (user: WorkspaceInvitee) => {
    setInviteInput(user.email);
    setIsValidEmail(true);
  };

  const closeInviteModal = () => {
    setCreateOpen(false);
    setCreateStep(1);
    setWorkspaceName("");
    setInviteInput("");
    setSearchResults([]);
    setInvited([]);
    setPanelInvite(null);
    setCreatedWorkspace(null);
    setInviteContext(null);
    setIsValidEmail(false);
  };


  return (
    <>
      {/* Collapsed pill */}
      {!isOpen && (
        <div
          className="absolute z-20 left-[100px] top-[24px] h-10 px-5 rounded-2xl flex items-center justify-between shadow-sm transition-all duration-500 ease-out"
          style={{ width: PANEL_WIDTH, height: 60, backgroundColor: "rgba(19,20,23,0.8)" }}
        >
          <span className="text-sm text-white/85 font-manrope select-none">Workspaces</span>
          <button
            onClick={() => toggle(true)}
            className="w-7 h-7 rounded-full border grid place-items-center hover:border-zinc-600 transition"
            style={{ borderColor: "#26272B" }}
          >
            <img src={maximiseIcon} alt="Expand" className="w-3.5 h-3.5" />
          </button>
        </div>
      )}

      {/* Panel */}
      <aside
        className="relative shrink-0 h-screen border-r border-[#26272B] bg-[#18181B] transition-[opacity] duration-500 flex flex-col"
        style={{
          width: isOpen ? PANEL_WIDTH + extraWidth : 0,
          opacity: isOpen ? 1 : 0,
          pointerEvents: isOpen ? "auto" : "none",
        }}
      >
        {/* Resize handle */}
        {isOpen && (
          <button
            type="button"
            onMouseDown={(e) => {
              setDragging(true);
              dragStartX.current = e.clientX;
              dragStartExtra.current = extraWidth;
            }}
            className="absolute top-0 right-0 h-full w-1 sm:w-1 cursor-ew-resize"
            style={{ background: dragging ? "#3D93F8" : "transparent" }}
          />
        )}

        {/* Header */}
        <div className="px-3 pt-5 flex-shrink-0">
          <div className="h-8 flex items-center justify-between">
            <span className="text-white text-[16px] font-semibold tracking-[-0.01em]">
              Workspaces
            </span>
            <button
              onClick={() => toggle(false)}
              className="w-7 h-7 rounded-full border grid place-items-center hover:border-zinc-600 transition"
              style={{ borderColor: "#26272B" }}
            >
              <img src={minimiseIcon} alt="Collapse" className="w-3.5 h-3.5" />
            </button>
          </div>
        </div>

        {/* Workspace list */}
        <div
          ref={listRef}
          onScroll={handleAnyScroll}
          className={[
            "flex-1 overflow-y-auto px-3 mt-6 space-y-2 chat-scroll",
            scrolling ? "scrolling" : "",
          ].join(" ")}
        >
          {workspaces?.map((ws) => (
            <WorkspaceTile
              key={ws.id}
              id={ws.id}
              name={ws.name}
              role={ws.role}
              initials={initialsFrom(ws.name)}
              active={activeId === ws.id}
              onTileClick={() => {
                void setActive(ws.id);
              }}
              onOptionsClick={(args) => setOptionsFor(args)}
            />
          ))}
        </div>

        {/* Footer */}
        <div className="px-3 py-4 flex-shrink-0 border-t border-[#26272B] bg-[#18181B]">
          <button
            onClick={() => {
              setCreateOpen(true);
              setCreateStep(1);
              setInviteContext(null);
              setPanelInvite(null);
              setCreatedWorkspace(null);
              setInviteInput("");
              setSearchResults([]);
              setInvited([]);
              setIsValidEmail(false);
            }}
            className="w-full h-10 rounded-2xl bg-[rgba(128,136,155,0.25)] text-white text-sm font-semibold inline-flex items-center justify-center gap-2 hover:bg-white/20 transition-colors"
          >
            <svg viewBox="0 0 20 20" className="w-5 h-5">
              <path d="M10 4v12M4 10h12" stroke="currentColor" strokeWidth="1.6" strokeLinecap="round" />
            </svg>
            New Workspace
          </button>
        </div>
      </aside>

      {/* Options flyout */}
      {optionsFor && (
        <div
          className="flex items-center justify-center absolute z-50 max-h-[100%] w-[204px] bg-[#18181B] border border-[#26272B] rounded-xl shadow-lg py-2"
          style={{
            top: optionsFor.anchorRect.top + 30,
            left: "305px",
          }}
        >
<<<<<<< HEAD
          <div className="w-[180px] max-h-[100%]">
            <button
              onClick={() => handleInvite(optionsFor.id, optionsFor.name)}
              className="rounded-[12px] w-full flex items-center gap-2 px-4 py-2 text-sm h-[40px] text-[#80889B] hover:bg-[#202024] hover:text-white"
            >
              <span><img src={addUserIcon} alt="Invite Members" className="w-[20px] h-[20px]" /></span> Invite Members
            </button>
            <button
              onClick={() => handleEdit(optionsFor.id, optionsFor.name)}
              className="rounded-[12px] w-full flex items-center gap-2 px-4 py-2 text-sm h-[40px] text-[#80889B] hover:bg-[#202024] hover:text-white"
            >
              <span><img src={editIcon} alt="Edit Space" className="w-[20px] h-[20px]" /></span> Edit Space
            </button>
            {optionsFor.role == WorkspaceRoleConstant.OWNER && <button
              onClick={() => handleDelete(optionsFor.id, optionsFor.name)}
              className="group rounded-[12px] w-full flex items-center gap-2 px-4 py-2 text-sm h-[40px] text-[#80889B] hover:bg-[#202024] hover:text-[#ED5C5B]"
            >
              <span><svg width="15" className="w-5 h-5 text-[#80889B] group-hover:text-[#ED5C5B]"
                height="15" viewBox="0 0 15 15" xmlns="http://www.w3.org/2000/svg">
                <path d="M6 3H9C9 2.60218 8.84196 2.22064 8.56066 1.93934C8.27935 1.65804 7.89782 1.5 7.5 1.5C7.10218 1.5 6.72064 1.65804 6.43934 1.93934C6.15804 2.22064 6 2.60218 6 3ZM4.5 3C4.5 2.20435 4.81607 1.44129 5.37868 0.87868C5.94129 0.316071 6.70435 0 7.5 0C8.29565 0 9.05871 0.316071 9.62132 0.87868C10.1839 1.44129 10.5 2.20435 10.5 3H14.25C14.4489 3 14.6397 3.07902 14.7803 3.21967C14.921 3.36032 15 3.55109 15 3.75C15 3.94891 14.921 4.13968 14.7803 4.28033C14.6397 4.42098 14.4489 4.5 14.25 4.5H13.5885L12.924 12.255C12.8601 13.0038 12.5175 13.7014 11.9639 14.2098C11.4103 14.7181 10.6861 15.0001 9.9345 15H5.0655C4.31393 15.0001 3.58971 14.7181 3.03611 14.2098C2.48252 13.7014 2.13988 13.0038 2.076 12.255L1.4115 4.5H0.75C0.551088 4.5 0.360322 4.42098 0.21967 4.28033C0.0790176 4.13968 0 3.94891 0 3.75C0 3.55109 0.0790176 3.36032 0.21967 3.21967C0.360322 3.07902 0.551088 3 0.75 3H4.5ZM9.75 7.5C9.75 7.30109 9.67098 7.11032 9.53033 6.96967C9.38968 6.82902 9.19891 6.75 9 6.75C8.80109 6.75 8.61032 6.82902 8.46967 6.96967C8.32902 7.11032 8.25 7.30109 8.25 7.5V10.5C8.25 10.6989 8.32902 10.8897 8.46967 11.0303C8.61032 11.171 8.80109 11.25 9 11.25C9.19891 11.25 9.38968 11.171 9.53033 11.0303C9.67098 10.8897 9.75 10.6989 9.75 10.5V7.5ZM6 6.75C6.19891 6.75 6.38968 6.82902 6.53033 6.96967C6.67098 7.11032 6.75 7.30109 6.75 7.5V10.5C6.75 10.6989 6.67098 10.8897 6.53033 11.0303C6.38968 11.171 6.19891 11.25 6 11.25C5.80109 11.25 5.61032 11.171 5.46967 11.0303C5.32902 10.8897 5.25 10.6989 5.25 10.5V7.5C5.25 7.30109 5.32902 7.11032 5.46967 6.96967C5.61032 6.82902 5.80109 6.75 6 6.75ZM3.57 12.1275C3.60195 12.5021 3.77338 12.851 4.05033 13.1051C4.32729 13.3593 4.68959 13.5002 5.0655 13.5H9.9345C10.3102 13.4999 10.6721 13.3588 10.9487 13.1046C11.2254 12.8505 11.3966 12.5018 11.4285 12.1275L12.0825 4.5H2.9175L3.57 12.1275Z" fill="currentColor" />
              </svg>
              </span> Delete Space
            </button>}
          </div>
=======
          <button
            onClick={() => handleInvite(optionsFor.id, optionsFor.name)}
            className="w-full flex items-center gap-2 px-4 py-2 text-sm text-[#80889B] hover:bg-[#202024] hover:text-white"
          >
            <span>👥</span> Invite Members
          </button>
          <button
            onClick={handleEdit}
            className="w-full flex items-center gap-2 px-4 py-2 text-sm text-[#80889B] hover:bg-[#202024] hover:text-white"
          >
            <span>✏️</span> Edit Space
          </button>
          {optionsFor.role == WorkspaceRoleConstant.OWNER && <button
            onClick={() => handleDelete(optionsFor.id, optionsFor.name)}
            className="w-full flex items-center gap-2 px-4 py-2 text-sm text-[#80889B] hover:bg-[#202024] hover:text-white"
          >
            <span>🗑️</span> Delete Space
          </button>}
>>>>>>> e378224e
        </div>
      )}

      {/* Delete confirmation modal */}
      {deleteTarget && (
        <div className="fixed inset-0 z-50 flex items-center justify-center backdrop-blur-md bg-black/50">
          <div className="relative bg-[#18181B] rounded-2xl shadow-xl w-full max-w-sm p-6 transform -translate-y-20">
            {deleting && (
              <div className="absolute inset-0 bg-black/50 backdrop-blur-sm flex items-center justify-center rounded-2xl">
                <div className="w-6 h-6 border-2 border-white/40 border-t-white rounded-full animate-spin"></div>
              </div>
            )}
            <h2 className="text-white text-lg font-semibold mb-2">Delete {deleteTarget.name}</h2>
            <p className="text-[#80889B] text-sm mb-6">
              Are you sure you want to delete the workspace?
              This action is permanent and cannot be undone.
            </p>
            <div className="flex justify-end gap-3">
              <button
                onClick={() => setDeleteTarget(null)}
                disabled={deleting}
                className="px-4 py-2 rounded-lg w-[150px] h-[40px] bg-[#2A2B31] text-[#E6EAF0] hover:bg-[#33343A] transition disabled:opacity-50"
              >
                Cancel
              </button>
              <button
                onClick={confirmDelete}
                disabled={deleting}
                className="px-4 py-2 rounded-lg w-[150px] h-[40px] bg-[#3D93F8] text-white font-medium hover:bg-[#2F7BEF] transition disabled:opacity-50"
              >
                Delete
              </button>
            </div>
          </div>
        </div>
      )}

      {/* Create / Invite modal */}
      {createOpen && (
        <div className="fixed inset-0 z-50 flex items-start justify-center backdrop-blur-md bg-black/50 pt-20">
          <div className={`
            relative bg-[#18181B] border border-[#26272B] rounded-2xl shadow-xl w-[544px] flex flex-col
            ${createStep === 1 ? "h-[590px]" : "min-h-[419px]"}
          `}>
            {(creating) && (
              <div className="absolute inset-0 bg-black/50 backdrop-blur-sm flex items-center justify-center rounded-2xl">
                <div className="w-6 h-6 border-2 border-white/40 border-t-white rounded-full animate-spin"></div>
              </div>
            )}

            {/* Step indicators */}


            {/* Step 1: Create New Space */}
            {(createStep === 1 || createStep === 3) && (
              <>
                <div className="flex gap-3 px-6 py-4 border-b border-[#26272B]">
                  <h2 className="text-white text-lg font-bold">{createStep == 1 ? "Create New Workspace" : "Edit Workspace"}</h2>
                </div>
                <div className="flex flex-col flex-1 px-10 py-10 gap-6">

                  <div className="flex flex-col gap-2 w-full">
                    <label className="text-white text-sm font-medium">Space Name *</label>
                    <input
                      type="text"
                      value={workspaceName}
                      onChange={(e) => setWorkspaceName(e.target.value)}
                      className="w-full h-10 rounded-xl bg-[rgba(128,136,155,0.1)] border-2 border-[#26272B] px-3 text-white placeholder:text-[#80889B] outline-none focus:border-[#3D93F8] text-sm"
                      placeholder="Enter workspace name"
                    />
                  </div>
                  <div className="flex-1 rounded-xl border border-[#26272B] bg-[rgba(19,19,22,0.5)] flex items-center justify-center">
                    <img src={WorkspaceImg} alt="Meeting preview" className="rounded-xl  h-[290px]" />
                  </div>
                </div>
                <div className="flex justify-end gap-3 px-6 py-4 border-t border-[#26272B]">
                  <button
                    onClick={closeInviteModal}
                    disabled={creating}
                    className="px-6 py-2 text-sm rounded-[16px] w-[140px]  bg-[rgba(128,136,155,0.25)] text-white hover:bg-[#33343A] transition disabled:opacity-50"
                  >
                    Cancel
                  </button>
                  <button
                    onClick={() => createStep == 1 ? confirmCreateUpdate(1) : confirmCreateUpdate(2)}
                    disabled={!workspaceName.trim() || creating}
                    className={`px-6 py-2 rounded-[16px] text-sm transition ${workspaceName.trim()
                      ? "bg-[#3D93F8] text-white hover:bg-[#2F7BEF]"
                      : "bg-[rgba(128,136,155,0.8)] text-white/70 cursor-not-allowed"
                      }`}
                  >
                    {createStep == 1 ? "Create Workspace" : "Edit Workspace"}
                  </button>
                </div>
              </>
            )}

            {/* Step 2: Invite Team Members */}
            {createStep === 2 && (
              <>
                <div className="flex gap-3 px-6 py-4 border-b border-[#26272B]">
                  <h2 className="text-white text-lg font-bold">Invite Team Members</h2>
                </div>

                <div className="flex flex-col flex-1 px-10 py-5 gap-6">
                  <div className="flex items-center gap-3 h-[52px] px-4 bg-[#202024] rounded-xl mb-[10px]">
                    <div className="w-[28px] h-[28px] rounded-full bg-[#FFCAA9] text-[#212121] flex items-center justify-center text-sm font-semibold">
                      {panelInvite ? initialsFrom(panelInvite.name) : ""}
                    </div>
                    <div className="flex flex-col">
                      <span className="text-sm">{panelInvite?.name}</span>
                    </div>
                  </div>
                  <div className="border-b border-[#26272B] mb-[10px]"></div>
                  {/* Search input */}
                  <div className="flex flex-col gap-2 relative">
                    <div className="flex items-center gap-2">
                      <input
                        type="text"
                        value={inviteInput}
                        onChange={handleInviteInputChange}
                        placeholder="Add members by name or email"
                        className="flex-1 h-10 rounded-xl bg-[rgba(128,136,155,0.1)] border border-[#26272B] px-3 text-white placeholder:text-[#80889B] outline-none focus:border-[#3D93F8] text-sm"
                      />
                      <button
                        onClick={handleInviteMember}
                        className={`px-4 py-2 rounded-[16px] w-[90px] h-[40px] text-sm ${inviteInput.trim()
                          ? "bg-[#3D93F8] text-white hover:bg-[#2F7BEF]"
                          : "bg-[#2A2B31] text-[#80889B] cursor-not-allowed"
                          }`}
                      >
                        Invite
                      </button>
                    </div>

                    {/* Search Results with the same scroll behavior */}
                    {searchResults.length > 0 && (
                      <div
                        onScroll={handleAnyScroll}
                        className={[
                          "absolute top-12 left-0 w-full bg-[#202024] border border-[#26272B] rounded-lg shadow-lg max-h-40 overflow-y-auto chat-scroll",
                          scrolling ? "scrolling" : "",
                        ].join(" ")}
                      >
                        {searchResults.map((user) => (
                          <div
                            key={user.id}
                            onClick={() => handleSelectUser(user)}
                            className="flex items-center gap-3 px-3 py-2 hover:bg-[#2A2B31] cursor-pointer"
                          >
                            <div className="w-8 h-8 rounded-full bg-[#3D93F8] text-white flex items-center justify-center text-sm font-semibold">
                              {user.initials}
                            </div>
                            <div className="flex flex-col">
                              <span className="text-white text-sm">{user.name}</span>
                              <span className="text-[#80889B] text-xs">{user.email}</span>
                            </div>
                          </div>
                        ))}
                      </div>
                    )}
                  </div>

                  {/* Copy link */}
                  <div>
                    <button className="text-[#3D93F8] flex text-sm hover:underline">
                      <img src={copyIcon} alt="Copy Invite Link" className="w-[20px] h-[20px]" />
                      <span className="ml-[5px]">Copy Invite Link</span>
                    </button>
                  </div>

                  {/* Invited list with the same scroll behavior */}
                  {invited.length > 0 && (
                    <div className="rounded-xl border border-[#26272B] bg-[#202024] p-4 space-y-2">
                      <h3 className="text-[#80889B] text-sm mb-2">{invited.length} Invited</h3>
                      <div
                        onScroll={handleAnyScroll}
                        className={[
                          "max-h-32 overflow-y-auto chat-scroll",
                          scrolling ? "scrolling" : "",
                        ].join(" ")}
                      >
                        {invited.map((user, index) => (
                          <div
<<<<<<< HEAD
                            key={i}
                            className="flex items-center justify-between mb-[15px] text-white text-sm py-1"
=======
                            key={user.id ?? `${user.email}-${index}`}
                            className="flex items-center justify-between text-white text-sm py-1"
>>>>>>> e378224e
                          >
                            <div className="flex items-center gap-3">
                              <div className="w-8 h-8 rounded-full bg-[#5827DA] text-[#B69AFF] flex items-center justify-center text-sm font-semibold">
                                {user.initials || initialsFrom(user.name)}
                              </div>
                              <div className="flex flex-col">
                                <span>{user}</span>
                              </div>
                            </div>
                            <button
                              onClick={() =>
                                setInvited((prev) => prev.filter((_, idx) => idx !== index))
                              }
                              className="text-red-500 hover:text-red-400"
                            >
                              <img src={deleteIcon} alt="Collapse" className="w-3.5 h-3.5" />
                            </button>
                          </div>
                        ))}
                      </div>
                    </div>
                  )}
                </div>

                {/* Footer buttons */}
                <div className="flex justify-end gap-3 px-6 py-4 border-t border-[#26272B]">
                  <button
<<<<<<< HEAD
                    onClick={() => { setCreateOpen(false); setInvited([]); setSearchResults([]); setInviteInput("") }}
                    className="px-6 py-2 rounded-[16px] h-[40px] w-[150px] bg-[rgba(128,136,155,0.25)] text-white text-sm hover:bg-[#33343A] transition"
=======
                    onClick={closeInviteModal}
                    className="px-6 py-2 rounded-lg bg-[rgba(128,136,155,0.25)] text-white font-medium hover:bg-[#33343A] transition"
>>>>>>> e378224e
                  >
                    I’ll Do This Later
                  </button>
                  <button
<<<<<<< HEAD
                    onClick={() => { setCreateOpen(false); setInvited([]); setSearchResults([]); setInviteInput("") }}
                    className={`px-6 py-2 rounded-[16px] h-[40px] w-[150px]  bg-[#3D93F8] text-white text-sm hover:bg-[#2F7BEF] transition ${invited.length == 0 ? "cursor-not-allowed" : null}`}
=======
                    onClick={closeInviteModal}
                    className="px-6 py-2 rounded-lg bg-[#3D93F8] text-white font-medium hover:bg-[#2F7BEF] transition"
>>>>>>> e378224e
                  >
                    Start Space
                  </button>
                </div>
              </>
            )}
          </div>
        </div>
      )}
    </>
  );
};

export default WorkspacePanel;<|MERGE_RESOLUTION|>--- conflicted
+++ resolved
@@ -10,17 +10,14 @@
 import type { InviteUserRequest } from "../services/dashboardService";
 import { toast } from "../stores/toastStore";
 import { WorkspaceRoleConstant, type WorkSpaceRole } from "../constants/enums";
-<<<<<<< HEAD
+import type { ApiEnvelope } from "../types/api";
+import { firstApiError, isApiSuccess } from "../types/api";
 import WorkspaceImg from '../assets/Workspace.png'
 import deleteIcon from '../assets/delete_vector.svg'
 import copyIcon from '../assets/copy.svg'
 import addUserIcon from '../assets/user_add.svg'
 import editIcon from '../assets/edit_icon.svg'
 import { AuthService } from "../services/authService";
-=======
-import type { ApiEnvelope } from "../types/api";
-import { firstApiError, isApiSuccess } from "../types/api";
->>>>>>> e378224e
 function initialsFrom(name: string): string {
   const parts = name?.trim().split(/\s+/).slice(0, 2) ?? [];
   return parts.map((p) => p?.[0]?.toUpperCase() ?? "").join("") || "W";
@@ -49,18 +46,15 @@
   const setActive = useWorkspaceStore((s) => s.setActiveWorkspace);
   const createWorkspace = useWorkspaceStore((s) => s.createWorkspace);
   const deleteWorkspace = useWorkspaceStore((s) => s.deleteWorkspace);
-<<<<<<< HEAD
+  const [createdWorkspace, setCreatedWorkspace] = useState<Workspace | null>(null);
+  const [inviteContext, setInviteContext] = useState<InviteContext>(null);
+  const [searchResults, setSearchResults] = useState<WorkspaceInvitee[]>([]);
   const updateWorkSpace = useWorkspaceStore((s) => s.updateWorkspace);
   const fetchWorkSpace = useWorkspaceStore((s) => s.fetchWorkspaces)
   const [createdWorkSpaceId, setcreatedWorkSpaceId] = useState<Workspace>();
   const [InviteType, setInviteType] = useState(0)
   // NEW: search results (for invite step)
   const [searchResults, setSearchResults] = useState<any[]>([]);
-=======
-  const [createdWorkspace, setCreatedWorkspace] = useState<Workspace | null>(null);
-  const [inviteContext, setInviteContext] = useState<InviteContext>(null);
-  const [searchResults, setSearchResults] = useState<WorkspaceInvitee[]>([]);
->>>>>>> e378224e
 
   const isOpen = useUIStore((s) => s.isWorkspacePanelOpen);
   const toggle = useUIStore((s) => s.toggleWorkspacePanel);
@@ -78,12 +72,9 @@
 
   // Delete modal
   const [deleteTarget, setDeleteTarget] = useState<{ id: string; name: string } | null>(null);
-<<<<<<< HEAD
+  const [panelInvite, setPanelInvite] = useState<{ id: string; name: string } | null>(null);
   const [editTarget, setEditTarget] = useState<{ id: string; name: string } | null>(null);
   const [panelInvite, setPanelInvite] = useState<{ id: string, name: string } | null>(null)
-=======
-  const [panelInvite, setPanelInvite] = useState<{ id: string; name: string } | null>(null);
->>>>>>> e378224e
   const [deleting, setDeleting] = useState(false);
 
   // Create / Invite modal
@@ -141,7 +132,11 @@
 
   // Actions
   const handleInvite = (id: string, name: string) => {
-<<<<<<< HEAD
+    setPanelInvite({ id, name });
+    setCreatedWorkspace(null);
+    setInviteContext("existing");
+    setCreateOpen(true);
+    setCreateStep(2);
     console.log("Invite members for workspace:", id, name);
     setPanelInvite({ id, name })
     setCreateOpen(true)
@@ -150,704 +145,672 @@
     setOptionsFor(null)
   };
 
-  const handleEdit = (id: string, name: string) => {
-    setEditTarget({ id, name })
-    setCreateOpen(true)
-    setCreateStep(3)
-=======
-    setPanelInvite({ id, name });
-    setCreatedWorkspace(null);
-    setInviteContext("existing");
-    setCreateOpen(true);
-    setCreateStep(2);
-  };
-
   const handleEdit = () => {
->>>>>>> e378224e
-    setOptionsFor(null);
-    setWorkspaceName(name)
-  };
-
-  const handleDelete = (id: string, name: string) => {
-    setOptionsFor(null);
-    setDeleteTarget({ id, name });
-  };
-
-  const confirmDelete = async () => {
-    if (!deleteTarget) return;
-    try {
-      setDeleting(true);
-      await deleteWorkspace(deleteTarget.id);
-      setDeleteTarget(null);
-    } catch (err) {
-      console.error("Failed to delete workspace:", err);
-    } finally {
-      setDeleting(false);
-    }
-  };
-
-<<<<<<< HEAD
-  const confirmCreateUpdate = async (type: number) => {
-    console.log(optionsFor)
-    console.log(WorkspaceRoleConstant)
-    if (!workspaceName.trim()) return;
-    try {
-      setCreating(true);
-      const res = type == 1 ? await createWorkspace(workspaceName.trim()) :
-        type == 2 && editTarget?.id && editTarget?.name ? await updateWorkSpace(editTarget?.id, workspaceName.trim()) : ""
-      if (res) {
-        if (type == 1) {
-          setWorkspaceName(res.name); setCreateStep(2); setInviteInput(""); setSearchResults([]); setInvited([]); setInviteType(1)
-        } else if (type == 2) {
-          setCreateOpen(false); setWorkspaceName("")
-        }
-        fetchWorkSpace()
-=======
-  const confirmCreate = async () => {
-    const trimmedName = workspaceName.trim();
-    if (!trimmedName) return;
-
-    try {
-      setCreating(true);
-      const workspace = await createWorkspace(trimmedName);
-      if (workspace) {
-        setCreatedWorkspace(workspace);
-        setPanelInvite({ id: workspace.id, name: workspace.name });
-        setWorkspaceName("");
-        setCreateStep(2);
-        setInviteInput("");
-        setSearchResults([]);
-        setInvited([]);
-        setInviteContext("new");
->>>>>>> e378224e
-      } else {
-        toast.error(`Failed to create workspace "${trimmedName}"`);
+    const handleEdit = (id: string, name: string) => {
+      setEditTarget({ id, name })
+      setCreateOpen(true)
+      setCreateStep(3)
+      setOptionsFor(null);
+      setWorkspaceName(name)
+    };
+
+    const handleDelete = (id: string, name: string) => {
+      setOptionsFor(null);
+      setDeleteTarget({ id, name });
+    };
+
+    const confirmDelete = async () => {
+      if (!deleteTarget) return;
+      try {
+        setDeleting(true);
+        await deleteWorkspace(deleteTarget.id);
+        setDeleteTarget(null);
+      } catch (err) {
+        console.error("Failed to delete workspace:", err);
+      } finally {
+        setDeleting(false);
       }
-    } catch (err) {
-      console.error("Failed to create workspace:", err);
-      toast.error("Unable to create workspace");
-    } finally {
-      setCreating(false);
-    }
-  };
-  // const handleInviteMember = async () => {
-  //   debugger
-  //   console.log(inviteInput, isValidEmail)
-  //   if (!inviteInput.trim() || !isValidEmail) return;
-  //   setIsValidEmail(true);
-  //   console.log(inviteInput)
-  //   const res = await AuthService.checkEmail(inviteInput)
-  //   console.log(res)
-  //   if (res) {
-  //     const matchedUser =
-  //       searchResults.find((u: any) => u.email === inviteInput.trim()) ||
-  //       invited.find((u: any) => u.email === inviteInput.trim());
-  //     console.log(matchedUser)
-  //     if (matchedUser && !invited.find((u: any) => u.email === matchedUser.email)) {
-  //       const res = await inviteUser({ email: inviteInput, workspaceUid: InviteType == 2 ? panelInvite?.id : InviteType == 1 ? createdWorkSpaceId?.id : null })
-  //       res ? setInvited((prev) => [...prev, matchedUser]) : null
-  //     } else {
-  //       toast.warning("User already invited")
-  //     }
-  //     setInviteInput("");
-  //     setSearchResults([]);
-  //     setIsValidEmail(false);
-  //   } else {
-  //     toast.warning("User does not exist")
-  //   }
-  // };
-  const handleInviteMember = async () => {
-<<<<<<< HEAD
-    debugger
-    console.log(panelInvite)
-    console.log(createdWorkSpaceId)
-    console.log(searchResults)
-    console.log(inviteInput, isValidEmail)
-    // if (!inviteInput.trim() || !isValidEmail) return;
-    const res = await AuthService.checkEmail(inviteInput)
-    console.log(res)
-    if (!res) {
-      toast.warning(inviteInput + " does not exist")
-    } else {
-      const res = await inviteUser({ email: inviteInput, workspaceUid: InviteType == 2 ? panelInvite?.id : InviteType == 1 ? createdWorkSpaceId?.id : null })
-      res ? [
-        setInvited((prev) => [...prev, inviteInput]),
-        toast.success("User Invited"),
-        setInviteInput(""),
-        setIsValidEmail(false)] : null
-      console.log(invited)
-      return invited
-
-    }
-    // const matchedUser =
-    //   searchResults.find((u: any) => u.email === inviteInput.trim()) ||
-    //   invited.find((u: any) => u.email === inviteInput.trim());
-    // console.log(matchedUser)
-    // if (matchedUser && !invited.find((u: any) => u.email === matchedUser.email)) {
-    //   const res = await inviteUser({ email: inviteInput, workspaceUid: InviteType == 2 ? panelInvite?.id : InviteType == 1 ? createdWorkSpaceId?.id : null })
-    //   res ? setInvited((prev) => [...prev, matchedUser]) : null
-    // } else {
-    //   toast.warning("User already invited")
-    // }
-    // setInviteInput("");
-    // setSearchResults([]);
-    // setIsValidEmail(false);
-=======
-    const trimmed = inviteInput.trim();
-    if (!trimmed || !isValidEmail) return;
-
-    const matchedUser =
-      searchResults.find((user) => user.email === trimmed) ??
-      invited.find((user) => user.email === trimmed);
-
-    if (!matchedUser) {
-      toast.error("Select a valid teammate to invite");
-      return;
-    }
-
-    if (invited.some((user) => user.email === matchedUser.email)) {
-      toast.warning("User already invited");
-      setInviteInput("");
-      setSearchResults([]);
-      setIsValidEmail(false);
-      return;
-    }
-
-    const workspaceUid =
-      inviteContext === "existing"
-        ? panelInvite?.id ?? null
-        : inviteContext === "new"
-        ? createdWorkspace?.id ?? null
-        : null;
-
-    if (!workspaceUid) {
-      toast.error("Choose a workspace before inviting members");
-      return;
-    }
-
-    const request: InviteUserRequest = { email: trimmed, workspaceUid };
-
-    try {
-      const response = await inviteUser(request);
-      if (!response) {
-        toast.error("Unable to send invitation");
-        return;
-      }
-
-      setInvited((prev) => [...prev, matchedUser]);
-      toast.success(`Invitation sent to ${matchedUser.email}`);
-    } catch (error) {
-      console.error("Failed to invite member:", error);
-      toast.error("Unable to send invitation");
-    } finally {
-      setInviteInput("");
-      setSearchResults([]);
-      setIsValidEmail(false);
-    }
->>>>>>> e378224e
-  };
-
-
-  // API call on typing
-  // API call on typing
-  const handleInviteInputChange = async (e: React.ChangeEvent<HTMLInputElement>) => {
-    const value = e.target.value;
-    setInviteInput(value);
-
-<<<<<<< HEAD
-    // if (value.trim()) {
-    //   try {
-    //     const res = await api.get(`/auth/searchAll?q=${value.trim()}`);
-    //     const users =
-    //       res?.data?.data?.userList?.map((s: any) => ({
-    //         ...s,
-    //         initials: initialsFrom(s.name),
-    //       })) ?? [];
-    //     setSearchResults(users);
-
-    //     // check if typed value matches any email from results
-    //     const match = users.some((u: any) => u.email === value.trim());
-    //     console.log(match)
-    //     setIsValidEmail(match);
-    //   } catch (err) {
-    //     console.error("Search API error:", err);
-    //     setSearchResults([]);
-    //     setIsValidEmail(false);
-    //   }
-    // } else {
-    //   setSearchResults([]);
-    //   setIsValidEmail(false);
-    // }
-=======
-    const trimmed = value.trim();
-    if (!trimmed) {
-      setSearchResults([]);
-      setIsValidEmail(false);
-      return;
-    }
-
-    try {
-      const { data } = await api.get<ApiEnvelope<UserSearchPayload>>("/auth/searchAll", {
-        params: { q: trimmed },
-        withCredentials: true,
-      });
-
-      if (!isApiSuccess(data)) {
-        const message = firstApiError(data) ?? "Unable to search teammates";
-        toast.error(message);
-        setSearchResults([]);
-        setIsValidEmail(false);
-        return;
-      }
-
-      const users: WorkspaceInvitee[] = data.data.userList.map((candidate) => ({
-        id: candidate.id,
-        name: candidate.name,
-        email: candidate.email,
-        avatar: candidate.avatar,
-        initials: initialsFrom(candidate.name),
-      }));
-
-      setSearchResults(users);
-      setIsValidEmail(users.some((user) => user.email === trimmed));
-    } catch (error) {
-      console.error("Search API error:", error);
-      toast.error("Unable to search teammates");
-      setSearchResults([]);
-      setIsValidEmail(false);
-    }
->>>>>>> e378224e
-  };
-
-
-  // Add a user from search results to input (only email)
-  const handleSelectUser = (user: WorkspaceInvitee) => {
-    setInviteInput(user.email);
-    setIsValidEmail(true);
-  };
-
-  const closeInviteModal = () => {
-    setCreateOpen(false);
-    setCreateStep(1);
-    setWorkspaceName("");
-    setInviteInput("");
-    setSearchResults([]);
-    setInvited([]);
-    setPanelInvite(null);
-    setCreatedWorkspace(null);
-    setInviteContext(null);
-    setIsValidEmail(false);
-  };
-
-
-  return (
-    <>
-      {/* Collapsed pill */}
-      {!isOpen && (
-        <div
-          className="absolute z-20 left-[100px] top-[24px] h-10 px-5 rounded-2xl flex items-center justify-between shadow-sm transition-all duration-500 ease-out"
-          style={{ width: PANEL_WIDTH, height: 60, backgroundColor: "rgba(19,20,23,0.8)" }}
-        >
-          <span className="text-sm text-white/85 font-manrope select-none">Workspaces</span>
-          <button
-            onClick={() => toggle(true)}
-            className="w-7 h-7 rounded-full border grid place-items-center hover:border-zinc-600 transition"
-            style={{ borderColor: "#26272B" }}
-          >
-            <img src={maximiseIcon} alt="Expand" className="w-3.5 h-3.5" />
-          </button>
-        </div>
-      )}
-
-      {/* Panel */}
-      <aside
-        className="relative shrink-0 h-screen border-r border-[#26272B] bg-[#18181B] transition-[opacity] duration-500 flex flex-col"
-        style={{
-          width: isOpen ? PANEL_WIDTH + extraWidth : 0,
-          opacity: isOpen ? 1 : 0,
-          pointerEvents: isOpen ? "auto" : "none",
-        }}
-      >
-        {/* Resize handle */}
-        {isOpen && (
-          <button
-            type="button"
-            onMouseDown={(e) => {
-              setDragging(true);
-              dragStartX.current = e.clientX;
-              dragStartExtra.current = extraWidth;
-            }}
-            className="absolute top-0 right-0 h-full w-1 sm:w-1 cursor-ew-resize"
-            style={{ background: dragging ? "#3D93F8" : "transparent" }}
-          />
-        )}
-
-        {/* Header */}
-        <div className="px-3 pt-5 flex-shrink-0">
-          <div className="h-8 flex items-center justify-between">
-            <span className="text-white text-[16px] font-semibold tracking-[-0.01em]">
-              Workspaces
-            </span>
-            <button
-              onClick={() => toggle(false)}
-              className="w-7 h-7 rounded-full border grid place-items-center hover:border-zinc-600 transition"
-              style={{ borderColor: "#26272B" }}
-            >
-              <img src={minimiseIcon} alt="Collapse" className="w-3.5 h-3.5" />
-            </button>
-          </div>
-        </div>
-
-        {/* Workspace list */}
-        <div
-          ref={listRef}
-          onScroll={handleAnyScroll}
-          className={[
-            "flex-1 overflow-y-auto px-3 mt-6 space-y-2 chat-scroll",
-            scrolling ? "scrolling" : "",
-          ].join(" ")}
-        >
-          {workspaces?.map((ws) => (
-            <WorkspaceTile
-              key={ws.id}
-              id={ws.id}
-              name={ws.name}
-              role={ws.role}
-              initials={initialsFrom(ws.name)}
-              active={activeId === ws.id}
-              onTileClick={() => {
-                void setActive(ws.id);
-              }}
-              onOptionsClick={(args) => setOptionsFor(args)}
-            />
-          ))}
-        </div>
-
-        {/* Footer */}
-        <div className="px-3 py-4 flex-shrink-0 border-t border-[#26272B] bg-[#18181B]">
-          <button
-            onClick={() => {
-              setCreateOpen(true);
-              setCreateStep(1);
-              setInviteContext(null);
-              setPanelInvite(null);
-              setCreatedWorkspace(null);
-              setInviteInput("");
+    };
+
+    const confirmCreate = async () => {
+      const trimmedName = workspaceName.trim();
+      if (!trimmedName) return;
+
+      const confirmCreateUpdate = async (type: number) => {
+        console.log(optionsFor)
+        console.log(WorkspaceRoleConstant)
+        if (!workspaceName.trim()) return;
+        try {
+          setCreating(true);
+          const workspace = await createWorkspace(trimmedName);
+          if (workspace) {
+            setCreatedWorkspace(workspace);
+            setPanelInvite({ id: workspace.id, name: workspace.name });
+            setWorkspaceName("");
+            setCreateStep(2);
+            setInviteInput("");
+            setSearchResults([]);
+            setInvited([]);
+            setInviteContext("new");
+            const res = type == 1 ? await createWorkspace(workspaceName.trim()) :
+              type == 2 && editTarget?.id && editTarget?.name ? await updateWorkSpace(editTarget?.id, workspaceName.trim()) : ""
+            if (res) {
+              if (type == 1) {
+                setWorkspaceName(res.name); setCreateStep(2); setInviteInput(""); setSearchResults([]); setInvited([]); setInviteType(1)
+              } else if (type == 2) {
+                setCreateOpen(false); setWorkspaceName("")
+              }
+              fetchWorkSpace()
+            } else {
+              toast.error(`Failed to create workspace "${trimmedName}"`);
+            }
+          } catch (err) {
+            console.error("Failed to create workspace:", err);
+            toast.error("Unable to create workspace");
+          } finally {
+            setCreating(false);
+          }
+        };
+        // const handleInviteMember = async () => {
+        //   debugger
+        //   console.log(inviteInput, isValidEmail)
+        //   if (!inviteInput.trim() || !isValidEmail) return;
+        //   setIsValidEmail(true);
+        //   console.log(inviteInput)
+        //   const res = await AuthService.checkEmail(inviteInput)
+        //   console.log(res)
+        //   if (res) {
+        //     const matchedUser =
+        //       searchResults.find((u: any) => u.email === inviteInput.trim()) ||
+        //       invited.find((u: any) => u.email === inviteInput.trim());
+        //     console.log(matchedUser)
+        //     if (matchedUser && !invited.find((u: any) => u.email === matchedUser.email)) {
+        //       const res = await inviteUser({ email: inviteInput, workspaceUid: InviteType == 2 ? panelInvite?.id : InviteType == 1 ? createdWorkSpaceId?.id : null })
+        //       res ? setInvited((prev) => [...prev, matchedUser]) : null
+        //     } else {
+        //       toast.warning("User already invited")
+        //     }
+        //     setInviteInput("");
+        //     setSearchResults([]);
+        //     setIsValidEmail(false);
+        //   } else {
+        //     toast.warning("User does not exist")
+        //   }
+        // };
+        const handleInviteMember = async () => {
+          const trimmed = inviteInput.trim();
+          if (!trimmed || !isValidEmail) return;
+
+          const matchedUser =
+            searchResults.find((user) => user.email === trimmed) ??
+            invited.find((user) => user.email === trimmed);
+
+          if (!matchedUser) {
+            toast.error("Select a valid teammate to invite");
+            return;
+          }
+
+          if (invited.some((user) => user.email === matchedUser.email)) {
+            toast.warning("User already invited");
+            setInviteInput("");
+            setSearchResults([]);
+            setIsValidEmail(false);
+            return;
+          }
+
+          const workspaceUid =
+            inviteContext === "existing"
+              ? panelInvite?.id ?? null
+              : inviteContext === "new"
+                ? createdWorkspace?.id ?? null
+                : null;
+
+          if (!workspaceUid) {
+            toast.error("Choose a workspace before inviting members");
+            return;
+          }
+
+          const request: InviteUserRequest = { email: trimmed, workspaceUid };
+
+          try {
+            const response = await inviteUser(request);
+            if (!response) {
+              toast.error("Unable to send invitation");
+              return;
+            }
+
+            setInvited((prev) => [...prev, matchedUser]);
+            toast.success(`Invitation sent to ${matchedUser.email}`);
+          } catch (error) {
+            console.error("Failed to invite member:", error);
+            toast.error("Unable to send invitation");
+          } finally {
+            setInviteInput("");
+            setSearchResults([]);
+            setIsValidEmail(false);
+          }
+          debugger
+          console.log(panelInvite)
+          console.log(createdWorkSpaceId)
+          console.log(searchResults)
+          console.log(inviteInput, isValidEmail)
+          // if (!inviteInput.trim() || !isValidEmail) return;
+          const res = await AuthService.checkEmail(inviteInput)
+          console.log(res)
+          if (!res) {
+            toast.warning(inviteInput + " does not exist")
+          } else {
+            const res = await inviteUser({ email: inviteInput, workspaceUid: InviteType == 2 ? panelInvite?.id : InviteType == 1 ? createdWorkSpaceId?.id : null })
+            res ? [
+              setInvited((prev) => [...prev, inviteInput]),
+              toast.success("User Invited"),
+              setInviteInput(""),
+              setIsValidEmail(false)] : null
+            console.log(invited)
+            return invited
+
+          }
+          // const matchedUser =
+          //   searchResults.find((u: any) => u.email === inviteInput.trim()) ||
+          //   invited.find((u: any) => u.email === inviteInput.trim());
+          // console.log(matchedUser)
+          // if (matchedUser && !invited.find((u: any) => u.email === matchedUser.email)) {
+          //   const res = await inviteUser({ email: inviteInput, workspaceUid: InviteType == 2 ? panelInvite?.id : InviteType == 1 ? createdWorkSpaceId?.id : null })
+          //   res ? setInvited((prev) => [...prev, matchedUser]) : null
+          // } else {
+          //   toast.warning("User already invited")
+          // }
+          // setInviteInput("");
+          // setSearchResults([]);
+          // setIsValidEmail(false);
+        };
+
+
+        // API call on typing
+        // API call on typing
+        const handleInviteInputChange = async (e: React.ChangeEvent<HTMLInputElement>) => {
+          const value = e.target.value;
+          setInviteInput(value);
+
+          const trimmed = value.trim();
+          if (!trimmed) {
+            setSearchResults([]);
+            setIsValidEmail(false);
+            return;
+          }
+
+          try {
+            const { data } = await api.get<ApiEnvelope<UserSearchPayload>>("/auth/searchAll", {
+              params: { q: trimmed },
+              withCredentials: true,
+            });
+
+            if (!isApiSuccess(data)) {
+              const message = firstApiError(data) ?? "Unable to search teammates";
+              toast.error(message);
               setSearchResults([]);
-              setInvited([]);
               setIsValidEmail(false);
-            }}
-            className="w-full h-10 rounded-2xl bg-[rgba(128,136,155,0.25)] text-white text-sm font-semibold inline-flex items-center justify-center gap-2 hover:bg-white/20 transition-colors"
-          >
-            <svg viewBox="0 0 20 20" className="w-5 h-5">
-              <path d="M10 4v12M4 10h12" stroke="currentColor" strokeWidth="1.6" strokeLinecap="round" />
-            </svg>
-            New Workspace
-          </button>
-        </div>
-      </aside>
-
-      {/* Options flyout */}
-      {optionsFor && (
-        <div
-          className="flex items-center justify-center absolute z-50 max-h-[100%] w-[204px] bg-[#18181B] border border-[#26272B] rounded-xl shadow-lg py-2"
-          style={{
-            top: optionsFor.anchorRect.top + 30,
-            left: "305px",
-          }}
-        >
-<<<<<<< HEAD
-          <div className="w-[180px] max-h-[100%]">
-            <button
-              onClick={() => handleInvite(optionsFor.id, optionsFor.name)}
-              className="rounded-[12px] w-full flex items-center gap-2 px-4 py-2 text-sm h-[40px] text-[#80889B] hover:bg-[#202024] hover:text-white"
-            >
-              <span><img src={addUserIcon} alt="Invite Members" className="w-[20px] h-[20px]" /></span> Invite Members
-            </button>
-            <button
-              onClick={() => handleEdit(optionsFor.id, optionsFor.name)}
-              className="rounded-[12px] w-full flex items-center gap-2 px-4 py-2 text-sm h-[40px] text-[#80889B] hover:bg-[#202024] hover:text-white"
-            >
-              <span><img src={editIcon} alt="Edit Space" className="w-[20px] h-[20px]" /></span> Edit Space
-            </button>
-            {optionsFor.role == WorkspaceRoleConstant.OWNER && <button
-              onClick={() => handleDelete(optionsFor.id, optionsFor.name)}
-              className="group rounded-[12px] w-full flex items-center gap-2 px-4 py-2 text-sm h-[40px] text-[#80889B] hover:bg-[#202024] hover:text-[#ED5C5B]"
-            >
-              <span><svg width="15" className="w-5 h-5 text-[#80889B] group-hover:text-[#ED5C5B]"
-                height="15" viewBox="0 0 15 15" xmlns="http://www.w3.org/2000/svg">
-                <path d="M6 3H9C9 2.60218 8.84196 2.22064 8.56066 1.93934C8.27935 1.65804 7.89782 1.5 7.5 1.5C7.10218 1.5 6.72064 1.65804 6.43934 1.93934C6.15804 2.22064 6 2.60218 6 3ZM4.5 3C4.5 2.20435 4.81607 1.44129 5.37868 0.87868C5.94129 0.316071 6.70435 0 7.5 0C8.29565 0 9.05871 0.316071 9.62132 0.87868C10.1839 1.44129 10.5 2.20435 10.5 3H14.25C14.4489 3 14.6397 3.07902 14.7803 3.21967C14.921 3.36032 15 3.55109 15 3.75C15 3.94891 14.921 4.13968 14.7803 4.28033C14.6397 4.42098 14.4489 4.5 14.25 4.5H13.5885L12.924 12.255C12.8601 13.0038 12.5175 13.7014 11.9639 14.2098C11.4103 14.7181 10.6861 15.0001 9.9345 15H5.0655C4.31393 15.0001 3.58971 14.7181 3.03611 14.2098C2.48252 13.7014 2.13988 13.0038 2.076 12.255L1.4115 4.5H0.75C0.551088 4.5 0.360322 4.42098 0.21967 4.28033C0.0790176 4.13968 0 3.94891 0 3.75C0 3.55109 0.0790176 3.36032 0.21967 3.21967C0.360322 3.07902 0.551088 3 0.75 3H4.5ZM9.75 7.5C9.75 7.30109 9.67098 7.11032 9.53033 6.96967C9.38968 6.82902 9.19891 6.75 9 6.75C8.80109 6.75 8.61032 6.82902 8.46967 6.96967C8.32902 7.11032 8.25 7.30109 8.25 7.5V10.5C8.25 10.6989 8.32902 10.8897 8.46967 11.0303C8.61032 11.171 8.80109 11.25 9 11.25C9.19891 11.25 9.38968 11.171 9.53033 11.0303C9.67098 10.8897 9.75 10.6989 9.75 10.5V7.5ZM6 6.75C6.19891 6.75 6.38968 6.82902 6.53033 6.96967C6.67098 7.11032 6.75 7.30109 6.75 7.5V10.5C6.75 10.6989 6.67098 10.8897 6.53033 11.0303C6.38968 11.171 6.19891 11.25 6 11.25C5.80109 11.25 5.61032 11.171 5.46967 11.0303C5.32902 10.8897 5.25 10.6989 5.25 10.5V7.5C5.25 7.30109 5.32902 7.11032 5.46967 6.96967C5.61032 6.82902 5.80109 6.75 6 6.75ZM3.57 12.1275C3.60195 12.5021 3.77338 12.851 4.05033 13.1051C4.32729 13.3593 4.68959 13.5002 5.0655 13.5H9.9345C10.3102 13.4999 10.6721 13.3588 10.9487 13.1046C11.2254 12.8505 11.3966 12.5018 11.4285 12.1275L12.0825 4.5H2.9175L3.57 12.1275Z" fill="currentColor" />
-              </svg>
-              </span> Delete Space
-            </button>}
-          </div>
-=======
-          <button
-            onClick={() => handleInvite(optionsFor.id, optionsFor.name)}
-            className="w-full flex items-center gap-2 px-4 py-2 text-sm text-[#80889B] hover:bg-[#202024] hover:text-white"
-          >
-            <span>👥</span> Invite Members
-          </button>
-          <button
-            onClick={handleEdit}
-            className="w-full flex items-center gap-2 px-4 py-2 text-sm text-[#80889B] hover:bg-[#202024] hover:text-white"
-          >
-            <span>✏️</span> Edit Space
-          </button>
-          {optionsFor.role == WorkspaceRoleConstant.OWNER && <button
-            onClick={() => handleDelete(optionsFor.id, optionsFor.name)}
-            className="w-full flex items-center gap-2 px-4 py-2 text-sm text-[#80889B] hover:bg-[#202024] hover:text-white"
-          >
-            <span>🗑️</span> Delete Space
-          </button>}
->>>>>>> e378224e
-        </div>
-      )}
-
-      {/* Delete confirmation modal */}
-      {deleteTarget && (
-        <div className="fixed inset-0 z-50 flex items-center justify-center backdrop-blur-md bg-black/50">
-          <div className="relative bg-[#18181B] rounded-2xl shadow-xl w-full max-w-sm p-6 transform -translate-y-20">
-            {deleting && (
-              <div className="absolute inset-0 bg-black/50 backdrop-blur-sm flex items-center justify-center rounded-2xl">
-                <div className="w-6 h-6 border-2 border-white/40 border-t-white rounded-full animate-spin"></div>
+              return;
+            }
+
+            const users: WorkspaceInvitee[] = data.data.userList.map((candidate) => ({
+              id: candidate.id,
+              name: candidate.name,
+              email: candidate.email,
+              avatar: candidate.avatar,
+              initials: initialsFrom(candidate.name),
+            }));
+
+            setSearchResults(users);
+            setIsValidEmail(users.some((user) => user.email === trimmed));
+          } catch (error) {
+            console.error("Search API error:", error);
+            toast.error("Unable to search teammates");
+            setSearchResults([]);
+            setIsValidEmail(false);
+          }
+          // if (value.trim()) {
+          //   try {
+          //     const res = await api.get(`/auth/searchAll?q=${value.trim()}`);
+          //     const users =
+          //       res?.data?.data?.userList?.map((s: any) => ({
+          //         ...s,
+          //         initials: initialsFrom(s.name),
+          //       })) ?? [];
+          //     setSearchResults(users);
+
+          //     // check if typed value matches any email from results
+          //     const match = users.some((u: any) => u.email === value.trim());
+          //     console.log(match)
+          //     setIsValidEmail(match);
+          //   } catch (err) {
+          //     console.error("Search API error:", err);
+          //     setSearchResults([]);
+          //     setIsValidEmail(false);
+          //   }
+          // } else {
+          //   setSearchResults([]);
+          //   setIsValidEmail(false);
+          // }
+        };
+
+
+        // Add a user from search results to input (only email)
+        const handleSelectUser = (user: WorkspaceInvitee) => {
+          setInviteInput(user.email);
+          setIsValidEmail(true);
+        };
+
+        const closeInviteModal = () => {
+          setCreateOpen(false);
+          setCreateStep(1);
+          setWorkspaceName("");
+          setInviteInput("");
+          setSearchResults([]);
+          setInvited([]);
+          setPanelInvite(null);
+          setCreatedWorkspace(null);
+          setInviteContext(null);
+          setIsValidEmail(false);
+        };
+
+
+        return (
+          <>
+            {/* Collapsed pill */}
+            {!isOpen && (
+              <div
+                className="absolute z-20 left-[100px] top-[24px] h-10 px-5 rounded-2xl flex items-center justify-between shadow-sm transition-all duration-500 ease-out"
+                style={{ width: PANEL_WIDTH, height: 60, backgroundColor: "rgba(19,20,23,0.8)" }}
+              >
+                <span className="text-sm text-white/85 font-manrope select-none">Workspaces</span>
+                <button
+                  onClick={() => toggle(true)}
+                  className="w-7 h-7 rounded-full border grid place-items-center hover:border-zinc-600 transition"
+                  style={{ borderColor: "#26272B" }}
+                >
+                  <img src={maximiseIcon} alt="Expand" className="w-3.5 h-3.5" />
+                </button>
               </div>
             )}
-            <h2 className="text-white text-lg font-semibold mb-2">Delete {deleteTarget.name}</h2>
-            <p className="text-[#80889B] text-sm mb-6">
-              Are you sure you want to delete the workspace?
-              This action is permanent and cannot be undone.
-            </p>
-            <div className="flex justify-end gap-3">
-              <button
-                onClick={() => setDeleteTarget(null)}
-                disabled={deleting}
-                className="px-4 py-2 rounded-lg w-[150px] h-[40px] bg-[#2A2B31] text-[#E6EAF0] hover:bg-[#33343A] transition disabled:opacity-50"
+
+            {/* Panel */}
+            <aside
+              className="relative shrink-0 h-screen border-r border-[#26272B] bg-[#18181B] transition-[opacity] duration-500 flex flex-col"
+              style={{
+                width: isOpen ? PANEL_WIDTH + extraWidth : 0,
+                opacity: isOpen ? 1 : 0,
+                pointerEvents: isOpen ? "auto" : "none",
+              }}
+            >
+              {/* Resize handle */}
+              {isOpen && (
+                <button
+                  type="button"
+                  onMouseDown={(e) => {
+                    setDragging(true);
+                    dragStartX.current = e.clientX;
+                    dragStartExtra.current = extraWidth;
+                  }}
+                  className="absolute top-0 right-0 h-full w-1 sm:w-1 cursor-ew-resize"
+                  style={{ background: dragging ? "#3D93F8" : "transparent" }}
+                />
+              )}
+
+              {/* Header */}
+              <div className="px-3 pt-5 flex-shrink-0">
+                <div className="h-8 flex items-center justify-between">
+                  <span className="text-white text-[16px] font-semibold tracking-[-0.01em]">
+                    Workspaces
+                  </span>
+                  <button
+                    onClick={() => toggle(false)}
+                    className="w-7 h-7 rounded-full border grid place-items-center hover:border-zinc-600 transition"
+                    style={{ borderColor: "#26272B" }}
+                  >
+                    <img src={minimiseIcon} alt="Collapse" className="w-3.5 h-3.5" />
+                  </button>
+                </div>
+              </div>
+
+              {/* Workspace list */}
+              <div
+                ref={listRef}
+                onScroll={handleAnyScroll}
+                className={[
+                  "flex-1 overflow-y-auto px-3 mt-6 space-y-2 chat-scroll",
+                  scrolling ? "scrolling" : "",
+                ].join(" ")}
               >
-                Cancel
-              </button>
-              <button
-                onClick={confirmDelete}
-                disabled={deleting}
-                className="px-4 py-2 rounded-lg w-[150px] h-[40px] bg-[#3D93F8] text-white font-medium hover:bg-[#2F7BEF] transition disabled:opacity-50"
+                {workspaces?.map((ws) => (
+                  <WorkspaceTile
+                    key={ws.id}
+                    id={ws.id}
+                    name={ws.name}
+                    role={ws.role}
+                    initials={initialsFrom(ws.name)}
+                    active={activeId === ws.id}
+                    onTileClick={() => {
+                      void setActive(ws.id);
+                    }}
+                    onOptionsClick={(args) => setOptionsFor(args)}
+                  />
+                ))}
+              </div>
+
+              {/* Footer */}
+              <div className="px-3 py-4 flex-shrink-0 border-t border-[#26272B] bg-[#18181B]">
+                <button
+                  onClick={() => {
+                    setCreateOpen(true);
+                    setCreateStep(1);
+                    setInviteContext(null);
+                    setPanelInvite(null);
+                    setCreatedWorkspace(null);
+                    setInviteInput("");
+                    setSearchResults([]);
+                    setInvited([]);
+                    setIsValidEmail(false);
+                  }}
+                  className="w-full h-10 rounded-2xl bg-[rgba(128,136,155,0.25)] text-white text-sm font-semibold inline-flex items-center justify-center gap-2 hover:bg-white/20 transition-colors"
+                >
+                  <svg viewBox="0 0 20 20" className="w-5 h-5">
+                    <path d="M10 4v12M4 10h12" stroke="currentColor" strokeWidth="1.6" strokeLinecap="round" />
+                  </svg>
+                  New Workspace
+                </button>
+              </div>
+            </aside>
+
+            {/* Options flyout */}
+            {optionsFor && (
+              <div
+                className="flex items-center justify-center absolute z-50 max-h-[100%] w-[204px] bg-[#18181B] border border-[#26272B] rounded-xl shadow-lg py-2"
+                style={{
+                  top: optionsFor.anchorRect.top + 30,
+                  left: "305px",
+                }}
               >
-                Delete
-              </button>
-            </div>
-          </div>
-        </div>
-      )}
-
-      {/* Create / Invite modal */}
-      {createOpen && (
-        <div className="fixed inset-0 z-50 flex items-start justify-center backdrop-blur-md bg-black/50 pt-20">
-          <div className={`
+                <button
+                  onClick={() => handleInvite(optionsFor.id, optionsFor.name)}
+                  className="w-full flex items-center gap-2 px-4 py-2 text-sm text-[#80889B] hover:bg-[#202024] hover:text-white"
+                >
+                  <span>👥</span> Invite Members
+                </button>
+                <button
+                  onClick={handleEdit}
+                  className="w-full flex items-center gap-2 px-4 py-2 text-sm text-[#80889B] hover:bg-[#202024] hover:text-white"
+                >
+                  <span>✏️</span> Edit Space
+                </button>
+                {optionsFor.role == WorkspaceRoleConstant.OWNER && <button
+                  onClick={() => handleDelete(optionsFor.id, optionsFor.name)}
+                  className="w-full flex items-center gap-2 px-4 py-2 text-sm text-[#80889B] hover:bg-[#202024] hover:text-white"
+                >
+                  <span>🗑️</span> Delete Space
+                </button>}
+                <div className="w-[180px] max-h-[100%]">
+                  <button
+                    onClick={() => handleInvite(optionsFor.id, optionsFor.name)}
+                    className="rounded-[12px] w-full flex items-center gap-2 px-4 py-2 text-sm h-[40px] text-[#80889B] hover:bg-[#202024] hover:text-white"
+                  >
+                    <span><img src={addUserIcon} alt="Invite Members" className="w-[20px] h-[20px]" /></span> Invite Members
+                  </button>
+                  <button
+                    onClick={() => handleEdit(optionsFor.id, optionsFor.name)}
+                    className="rounded-[12px] w-full flex items-center gap-2 px-4 py-2 text-sm h-[40px] text-[#80889B] hover:bg-[#202024] hover:text-white"
+                  >
+                    <span><img src={editIcon} alt="Edit Space" className="w-[20px] h-[20px]" /></span> Edit Space
+                  </button>
+                  {optionsFor.role == WorkspaceRoleConstant.OWNER && <button
+                    onClick={() => handleDelete(optionsFor.id, optionsFor.name)}
+                    className="group rounded-[12px] w-full flex items-center gap-2 px-4 py-2 text-sm h-[40px] text-[#80889B] hover:bg-[#202024] hover:text-[#ED5C5B]"
+                  >
+                    <span><svg width="15" className="w-5 h-5 text-[#80889B] group-hover:text-[#ED5C5B]"
+                      height="15" viewBox="0 0 15 15" xmlns="http://www.w3.org/2000/svg">
+                      <path d="M6 3H9C9 2.60218 8.84196 2.22064 8.56066 1.93934C8.27935 1.65804 7.89782 1.5 7.5 1.5C7.10218 1.5 6.72064 1.65804 6.43934 1.93934C6.15804 2.22064 6 2.60218 6 3ZM4.5 3C4.5 2.20435 4.81607 1.44129 5.37868 0.87868C5.94129 0.316071 6.70435 0 7.5 0C8.29565 0 9.05871 0.316071 9.62132 0.87868C10.1839 1.44129 10.5 2.20435 10.5 3H14.25C14.4489 3 14.6397 3.07902 14.7803 3.21967C14.921 3.36032 15 3.55109 15 3.75C15 3.94891 14.921 4.13968 14.7803 4.28033C14.6397 4.42098 14.4489 4.5 14.25 4.5H13.5885L12.924 12.255C12.8601 13.0038 12.5175 13.7014 11.9639 14.2098C11.4103 14.7181 10.6861 15.0001 9.9345 15H5.0655C4.31393 15.0001 3.58971 14.7181 3.03611 14.2098C2.48252 13.7014 2.13988 13.0038 2.076 12.255L1.4115 4.5H0.75C0.551088 4.5 0.360322 4.42098 0.21967 4.28033C0.0790176 4.13968 0 3.94891 0 3.75C0 3.55109 0.0790176 3.36032 0.21967 3.21967C0.360322 3.07902 0.551088 3 0.75 3H4.5ZM9.75 7.5C9.75 7.30109 9.67098 7.11032 9.53033 6.96967C9.38968 6.82902 9.19891 6.75 9 6.75C8.80109 6.75 8.61032 6.82902 8.46967 6.96967C8.32902 7.11032 8.25 7.30109 8.25 7.5V10.5C8.25 10.6989 8.32902 10.8897 8.46967 11.0303C8.61032 11.171 8.80109 11.25 9 11.25C9.19891 11.25 9.38968 11.171 9.53033 11.0303C9.67098 10.8897 9.75 10.6989 9.75 10.5V7.5ZM6 6.75C6.19891 6.75 6.38968 6.82902 6.53033 6.96967C6.67098 7.11032 6.75 7.30109 6.75 7.5V10.5C6.75 10.6989 6.67098 10.8897 6.53033 11.0303C6.38968 11.171 6.19891 11.25 6 11.25C5.80109 11.25 5.61032 11.171 5.46967 11.0303C5.32902 10.8897 5.25 10.6989 5.25 10.5V7.5C5.25 7.30109 5.32902 7.11032 5.46967 6.96967C5.61032 6.82902 5.80109 6.75 6 6.75ZM3.57 12.1275C3.60195 12.5021 3.77338 12.851 4.05033 13.1051C4.32729 13.3593 4.68959 13.5002 5.0655 13.5H9.9345C10.3102 13.4999 10.6721 13.3588 10.9487 13.1046C11.2254 12.8505 11.3966 12.5018 11.4285 12.1275L12.0825 4.5H2.9175L3.57 12.1275Z" fill="currentColor" />
+                    </svg>
+                    </span> Delete Space
+                  </button>}
+                </div>
+              </div>
+            )}
+
+            {/* Delete confirmation modal */}
+            {deleteTarget && (
+              <div className="fixed inset-0 z-50 flex items-center justify-center backdrop-blur-md bg-black/50">
+                <div className="relative bg-[#18181B] rounded-2xl shadow-xl w-full max-w-sm p-6 transform -translate-y-20">
+                  {deleting && (
+                    <div className="absolute inset-0 bg-black/50 backdrop-blur-sm flex items-center justify-center rounded-2xl">
+                      <div className="w-6 h-6 border-2 border-white/40 border-t-white rounded-full animate-spin"></div>
+                    </div>
+                  )}
+                  <h2 className="text-white text-lg font-semibold mb-2">Delete {deleteTarget.name}</h2>
+                  <p className="text-[#80889B] text-sm mb-6">
+                    Are you sure you want to delete the workspace?
+                    This action is permanent and cannot be undone.
+                  </p>
+                  <div className="flex justify-end gap-3">
+                    <button
+                      onClick={() => setDeleteTarget(null)}
+                      disabled={deleting}
+                      className="px-4 py-2 rounded-lg w-[150px] h-[40px] bg-[#2A2B31] text-[#E6EAF0] hover:bg-[#33343A] transition disabled:opacity-50"
+                    >
+                      Cancel
+                    </button>
+                    <button
+                      onClick={confirmDelete}
+                      disabled={deleting}
+                      className="px-4 py-2 rounded-lg w-[150px] h-[40px] bg-[#3D93F8] text-white font-medium hover:bg-[#2F7BEF] transition disabled:opacity-50"
+                    >
+                      Delete
+                    </button>
+                  </div>
+                </div>
+              </div>
+            )}
+
+            {/* Create / Invite modal */}
+            {createOpen && (
+              <div className="fixed inset-0 z-50 flex items-start justify-center backdrop-blur-md bg-black/50 pt-20">
+                <div className={`
             relative bg-[#18181B] border border-[#26272B] rounded-2xl shadow-xl w-[544px] flex flex-col
             ${createStep === 1 ? "h-[590px]" : "min-h-[419px]"}
           `}>
-            {(creating) && (
-              <div className="absolute inset-0 bg-black/50 backdrop-blur-sm flex items-center justify-center rounded-2xl">
-                <div className="w-6 h-6 border-2 border-white/40 border-t-white rounded-full animate-spin"></div>
+                  {(creating) && (
+                    <div className="absolute inset-0 bg-black/50 backdrop-blur-sm flex items-center justify-center rounded-2xl">
+                      <div className="w-6 h-6 border-2 border-white/40 border-t-white rounded-full animate-spin"></div>
+                    </div>
+                  )}
+
+                  {/* Step indicators */}
+
+
+                  {/* Step 1: Create New Space */}
+                  {(createStep === 1 || createStep === 3) && (
+                    <>
+                      <div className="flex gap-3 px-6 py-4 border-b border-[#26272B]">
+                        <h2 className="text-white text-lg font-bold">{createStep == 1 ? "Create New Workspace" : "Edit Workspace"}</h2>
+                      </div>
+                      <div className="flex flex-col flex-1 px-10 py-10 gap-6">
+
+                        <div className="flex flex-col gap-2 w-full">
+                          <label className="text-white text-sm font-medium">Space Name *</label>
+                          <input
+                            type="text"
+                            value={workspaceName}
+                            onChange={(e) => setWorkspaceName(e.target.value)}
+                            className="w-full h-10 rounded-xl bg-[rgba(128,136,155,0.1)] border-2 border-[#26272B] px-3 text-white placeholder:text-[#80889B] outline-none focus:border-[#3D93F8] text-sm"
+                            placeholder="Enter workspace name"
+                          />
+                        </div>
+                        <div className="flex-1 rounded-xl border border-[#26272B] bg-[rgba(19,19,22,0.5)] flex items-center justify-center">
+                          <img src={WorkspaceImg} alt="Meeting preview" className="rounded-xl  h-[290px]" />
+                        </div>
+                      </div>
+                      <div className="flex justify-end gap-3 px-6 py-4 border-t border-[#26272B]">
+                        <button
+                          onClick={closeInviteModal}
+                          disabled={creating}
+                          className="px-6 py-2 text-sm rounded-[16px] w-[140px]  bg-[rgba(128,136,155,0.25)] text-white hover:bg-[#33343A] transition disabled:opacity-50"
+                        >
+                          Cancel
+                        </button>
+                        <button
+                          onClick={() => createStep == 1 ? confirmCreateUpdate(1) : confirmCreateUpdate(2)}
+                          disabled={!workspaceName.trim() || creating}
+                          className={`px-6 py-2 rounded-[16px] text-sm transition ${workspaceName.trim()
+                            ? "bg-[#3D93F8] text-white hover:bg-[#2F7BEF]"
+                            : "bg-[rgba(128,136,155,0.8)] text-white/70 cursor-not-allowed"
+                            }`}
+                        >
+                          {createStep == 1 ? "Create Workspace" : "Edit Workspace"}
+                        </button>
+                      </div>
+                    </>
+                  )}
+
+                  {/* Step 2: Invite Team Members */}
+                  {createStep === 2 && (
+                    <>
+                      <div className="flex gap-3 px-6 py-4 border-b border-[#26272B]">
+                        <h2 className="text-white text-lg font-bold">Invite Team Members</h2>
+                      </div>
+
+                      <div className="flex flex-col flex-1 px-10 py-5 gap-6">
+                        <div className="flex items-center gap-3 h-[52px] px-4 bg-[#202024] rounded-xl mb-[10px]">
+                          <div className="w-[28px] h-[28px] rounded-full bg-[#FFCAA9] text-[#212121] flex items-center justify-center text-sm font-semibold">
+                            {panelInvite ? initialsFrom(panelInvite.name) : ""}
+                          </div>
+                          <div className="flex flex-col">
+                            <span className="text-sm">{panelInvite?.name}</span>
+                          </div>
+                        </div>
+                        <div className="border-b border-[#26272B] mb-[10px]"></div>
+                        {/* Search input */}
+                        <div className="flex flex-col gap-2 relative">
+                          <div className="flex items-center gap-2">
+                            <input
+                              type="text"
+                              value={inviteInput}
+                              onChange={handleInviteInputChange}
+                              placeholder="Add members by name or email"
+                              className="flex-1 h-10 rounded-xl bg-[rgba(128,136,155,0.1)] border border-[#26272B] px-3 text-white placeholder:text-[#80889B] outline-none focus:border-[#3D93F8] text-sm"
+                            />
+                            <button
+                              onClick={handleInviteMember}
+                              className={`px-4 py-2 rounded-[16px] w-[90px] h-[40px] text-sm ${inviteInput.trim()
+                                ? "bg-[#3D93F8] text-white hover:bg-[#2F7BEF]"
+                                : "bg-[#2A2B31] text-[#80889B] cursor-not-allowed"
+                                }`}
+                            >
+                              Invite
+                            </button>
+                          </div>
+
+                          {/* Search Results with the same scroll behavior */}
+                          {searchResults.length > 0 && (
+                            <div
+                              onScroll={handleAnyScroll}
+                              className={[
+                                "absolute top-12 left-0 w-full bg-[#202024] border border-[#26272B] rounded-lg shadow-lg max-h-40 overflow-y-auto chat-scroll",
+                                scrolling ? "scrolling" : "",
+                              ].join(" ")}
+                            >
+                              {searchResults.map((user) => (
+                                <div
+                                  key={user.id}
+                                  onClick={() => handleSelectUser(user)}
+                                  className="flex items-center gap-3 px-3 py-2 hover:bg-[#2A2B31] cursor-pointer"
+                                >
+                                  <div className="w-8 h-8 rounded-full bg-[#3D93F8] text-white flex items-center justify-center text-sm font-semibold">
+                                    {user.initials}
+                                  </div>
+                                  <div className="flex flex-col">
+                                    <span className="text-white text-sm">{user.name}</span>
+                                    <span className="text-[#80889B] text-xs">{user.email}</span>
+                                  </div>
+                                </div>
+                              ))}
+                            </div>
+                          )}
+                        </div>
+
+                        {/* Copy link */}
+                        <div>
+                          <button className="text-[#3D93F8] flex text-sm hover:underline">
+                            <img src={copyIcon} alt="Copy Invite Link" className="w-[20px] h-[20px]" />
+                            <span className="ml-[5px]">Copy Invite Link</span>
+                          </button>
+                        </div>
+
+                        {/* Invited list with the same scroll behavior */}
+                        {invited.length > 0 && (
+                          <div className="rounded-xl border border-[#26272B] bg-[#202024] p-4 space-y-2">
+                            <h3 className="text-[#80889B] text-sm mb-2">{invited.length} Invited</h3>
+                            <div
+                              onScroll={handleAnyScroll}
+                              className={[
+                                "max-h-32 overflow-y-auto chat-scroll",
+                                scrolling ? "scrolling" : "",
+                              ].join(" ")}
+                            >
+                              {invited.map((user, index) => (
+                                <div
+                                  key={user.id ?? `${user.email}-${index}`}
+                                  className="flex items-center justify-between text-white text-sm py-1"
+                                  key={i}
+                                  className="flex items-center justify-between mb-[15px] text-white text-sm py-1"
+                                >
+                                  <div className="flex items-center gap-3">
+                                    <div className="w-8 h-8 rounded-full bg-[#5827DA] text-[#B69AFF] flex items-center justify-center text-sm font-semibold">
+                                      {user.initials || initialsFrom(user.name)}
+                                    </div>
+                                    <div className="flex flex-col">
+                                      <span>{user}</span>
+                                    </div>
+                                  </div>
+                                  <button
+                                    onClick={() =>
+                                      setInvited((prev) => prev.filter((_, idx) => idx !== index))
+                                    }
+                                    className="text-red-500 hover:text-red-400"
+                                  >
+                                    <img src={deleteIcon} alt="Collapse" className="w-3.5 h-3.5" />
+                                  </button>
+                                </div>
+                              ))}
+                            </div>
+                          </div>
+                        )}
+                      </div>
+
+                      {/* Footer buttons */}
+                      <div className="flex justify-end gap-3 px-6 py-4 border-t border-[#26272B]">
+                        <button
+                          onClick={closeInviteModal}
+                          className="px-6 py-2 rounded-lg bg-[rgba(128,136,155,0.25)] text-white font-medium hover:bg-[#33343A] transition"
+                          onClick={() => { setCreateOpen(false); setInvited([]); setSearchResults([]); setInviteInput("") }}
+                          className="px-6 py-2 rounded-[16px] h-[40px] w-[150px] bg-[rgba(128,136,155,0.25)] text-white text-sm hover:bg-[#33343A] transition"
+                        >
+                          I’ll Do This Later
+                        </button>
+                        <button
+                          onClick={closeInviteModal}
+                          className="px-6 py-2 rounded-lg bg-[#3D93F8] text-white font-medium hover:bg-[#2F7BEF] transition"
+                          onClick={() => { setCreateOpen(false); setInvited([]); setSearchResults([]); setInviteInput("") }}
+                          className={`px-6 py-2 rounded-[16px] h-[40px] w-[150px]  bg-[#3D93F8] text-white text-sm hover:bg-[#2F7BEF] transition ${invited.length == 0 ? "cursor-not-allowed" : null}`}
+                        >
+                          Start Space
+                        </button>
+                      </div>
+                    </>
+                  )}
+                </div>
               </div>
             )}
-
-            {/* Step indicators */}
-
-
-            {/* Step 1: Create New Space */}
-            {(createStep === 1 || createStep === 3) && (
-              <>
-                <div className="flex gap-3 px-6 py-4 border-b border-[#26272B]">
-                  <h2 className="text-white text-lg font-bold">{createStep == 1 ? "Create New Workspace" : "Edit Workspace"}</h2>
-                </div>
-                <div className="flex flex-col flex-1 px-10 py-10 gap-6">
-
-                  <div className="flex flex-col gap-2 w-full">
-                    <label className="text-white text-sm font-medium">Space Name *</label>
-                    <input
-                      type="text"
-                      value={workspaceName}
-                      onChange={(e) => setWorkspaceName(e.target.value)}
-                      className="w-full h-10 rounded-xl bg-[rgba(128,136,155,0.1)] border-2 border-[#26272B] px-3 text-white placeholder:text-[#80889B] outline-none focus:border-[#3D93F8] text-sm"
-                      placeholder="Enter workspace name"
-                    />
-                  </div>
-                  <div className="flex-1 rounded-xl border border-[#26272B] bg-[rgba(19,19,22,0.5)] flex items-center justify-center">
-                    <img src={WorkspaceImg} alt="Meeting preview" className="rounded-xl  h-[290px]" />
-                  </div>
-                </div>
-                <div className="flex justify-end gap-3 px-6 py-4 border-t border-[#26272B]">
-                  <button
-                    onClick={closeInviteModal}
-                    disabled={creating}
-                    className="px-6 py-2 text-sm rounded-[16px] w-[140px]  bg-[rgba(128,136,155,0.25)] text-white hover:bg-[#33343A] transition disabled:opacity-50"
-                  >
-                    Cancel
-                  </button>
-                  <button
-                    onClick={() => createStep == 1 ? confirmCreateUpdate(1) : confirmCreateUpdate(2)}
-                    disabled={!workspaceName.trim() || creating}
-                    className={`px-6 py-2 rounded-[16px] text-sm transition ${workspaceName.trim()
-                      ? "bg-[#3D93F8] text-white hover:bg-[#2F7BEF]"
-                      : "bg-[rgba(128,136,155,0.8)] text-white/70 cursor-not-allowed"
-                      }`}
-                  >
-                    {createStep == 1 ? "Create Workspace" : "Edit Workspace"}
-                  </button>
-                </div>
-              </>
-            )}
-
-            {/* Step 2: Invite Team Members */}
-            {createStep === 2 && (
-              <>
-                <div className="flex gap-3 px-6 py-4 border-b border-[#26272B]">
-                  <h2 className="text-white text-lg font-bold">Invite Team Members</h2>
-                </div>
-
-                <div className="flex flex-col flex-1 px-10 py-5 gap-6">
-                  <div className="flex items-center gap-3 h-[52px] px-4 bg-[#202024] rounded-xl mb-[10px]">
-                    <div className="w-[28px] h-[28px] rounded-full bg-[#FFCAA9] text-[#212121] flex items-center justify-center text-sm font-semibold">
-                      {panelInvite ? initialsFrom(panelInvite.name) : ""}
-                    </div>
-                    <div className="flex flex-col">
-                      <span className="text-sm">{panelInvite?.name}</span>
-                    </div>
-                  </div>
-                  <div className="border-b border-[#26272B] mb-[10px]"></div>
-                  {/* Search input */}
-                  <div className="flex flex-col gap-2 relative">
-                    <div className="flex items-center gap-2">
-                      <input
-                        type="text"
-                        value={inviteInput}
-                        onChange={handleInviteInputChange}
-                        placeholder="Add members by name or email"
-                        className="flex-1 h-10 rounded-xl bg-[rgba(128,136,155,0.1)] border border-[#26272B] px-3 text-white placeholder:text-[#80889B] outline-none focus:border-[#3D93F8] text-sm"
-                      />
-                      <button
-                        onClick={handleInviteMember}
-                        className={`px-4 py-2 rounded-[16px] w-[90px] h-[40px] text-sm ${inviteInput.trim()
-                          ? "bg-[#3D93F8] text-white hover:bg-[#2F7BEF]"
-                          : "bg-[#2A2B31] text-[#80889B] cursor-not-allowed"
-                          }`}
-                      >
-                        Invite
-                      </button>
-                    </div>
-
-                    {/* Search Results with the same scroll behavior */}
-                    {searchResults.length > 0 && (
-                      <div
-                        onScroll={handleAnyScroll}
-                        className={[
-                          "absolute top-12 left-0 w-full bg-[#202024] border border-[#26272B] rounded-lg shadow-lg max-h-40 overflow-y-auto chat-scroll",
-                          scrolling ? "scrolling" : "",
-                        ].join(" ")}
-                      >
-                        {searchResults.map((user) => (
-                          <div
-                            key={user.id}
-                            onClick={() => handleSelectUser(user)}
-                            className="flex items-center gap-3 px-3 py-2 hover:bg-[#2A2B31] cursor-pointer"
-                          >
-                            <div className="w-8 h-8 rounded-full bg-[#3D93F8] text-white flex items-center justify-center text-sm font-semibold">
-                              {user.initials}
-                            </div>
-                            <div className="flex flex-col">
-                              <span className="text-white text-sm">{user.name}</span>
-                              <span className="text-[#80889B] text-xs">{user.email}</span>
-                            </div>
-                          </div>
-                        ))}
-                      </div>
-                    )}
-                  </div>
-
-                  {/* Copy link */}
-                  <div>
-                    <button className="text-[#3D93F8] flex text-sm hover:underline">
-                      <img src={copyIcon} alt="Copy Invite Link" className="w-[20px] h-[20px]" />
-                      <span className="ml-[5px]">Copy Invite Link</span>
-                    </button>
-                  </div>
-
-                  {/* Invited list with the same scroll behavior */}
-                  {invited.length > 0 && (
-                    <div className="rounded-xl border border-[#26272B] bg-[#202024] p-4 space-y-2">
-                      <h3 className="text-[#80889B] text-sm mb-2">{invited.length} Invited</h3>
-                      <div
-                        onScroll={handleAnyScroll}
-                        className={[
-                          "max-h-32 overflow-y-auto chat-scroll",
-                          scrolling ? "scrolling" : "",
-                        ].join(" ")}
-                      >
-                        {invited.map((user, index) => (
-                          <div
-<<<<<<< HEAD
-                            key={i}
-                            className="flex items-center justify-between mb-[15px] text-white text-sm py-1"
-=======
-                            key={user.id ?? `${user.email}-${index}`}
-                            className="flex items-center justify-between text-white text-sm py-1"
->>>>>>> e378224e
-                          >
-                            <div className="flex items-center gap-3">
-                              <div className="w-8 h-8 rounded-full bg-[#5827DA] text-[#B69AFF] flex items-center justify-center text-sm font-semibold">
-                                {user.initials || initialsFrom(user.name)}
-                              </div>
-                              <div className="flex flex-col">
-                                <span>{user}</span>
-                              </div>
-                            </div>
-                            <button
-                              onClick={() =>
-                                setInvited((prev) => prev.filter((_, idx) => idx !== index))
-                              }
-                              className="text-red-500 hover:text-red-400"
-                            >
-                              <img src={deleteIcon} alt="Collapse" className="w-3.5 h-3.5" />
-                            </button>
-                          </div>
-                        ))}
-                      </div>
-                    </div>
-                  )}
-                </div>
-
-                {/* Footer buttons */}
-                <div className="flex justify-end gap-3 px-6 py-4 border-t border-[#26272B]">
-                  <button
-<<<<<<< HEAD
-                    onClick={() => { setCreateOpen(false); setInvited([]); setSearchResults([]); setInviteInput("") }}
-                    className="px-6 py-2 rounded-[16px] h-[40px] w-[150px] bg-[rgba(128,136,155,0.25)] text-white text-sm hover:bg-[#33343A] transition"
-=======
-                    onClick={closeInviteModal}
-                    className="px-6 py-2 rounded-lg bg-[rgba(128,136,155,0.25)] text-white font-medium hover:bg-[#33343A] transition"
->>>>>>> e378224e
-                  >
-                    I’ll Do This Later
-                  </button>
-                  <button
-<<<<<<< HEAD
-                    onClick={() => { setCreateOpen(false); setInvited([]); setSearchResults([]); setInviteInput("") }}
-                    className={`px-6 py-2 rounded-[16px] h-[40px] w-[150px]  bg-[#3D93F8] text-white text-sm hover:bg-[#2F7BEF] transition ${invited.length == 0 ? "cursor-not-allowed" : null}`}
-=======
-                    onClick={closeInviteModal}
-                    className="px-6 py-2 rounded-lg bg-[#3D93F8] text-white font-medium hover:bg-[#2F7BEF] transition"
->>>>>>> e378224e
-                  >
-                    Start Space
-                  </button>
-                </div>
-              </>
-            )}
-          </div>
-        </div>
-      )}
-    </>
-  );
-};
-
-export default WorkspacePanel;+          </>
+        );
+      };
+
+      export default WorkspacePanel;